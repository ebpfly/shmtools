--- conflicted
+++ resolved
@@ -1100,11 +1100,7 @@
       // Create help button
       const helpButton = document.createElement('button');
       helpButton.textContent = '❓';
-<<<<<<< HEAD
-      helpButton.title = 'SHM Extension Help - Usage and Shortcuts';
-=======
       helpButton.title = 'SHM Extension Help';
->>>>>>> 76686a30
       helpButton.style.cssText = `
         padding: 4px 6px;
         font-size: 11px;
@@ -1113,10 +1109,7 @@
         background: white;
         cursor: pointer;
         min-width: 28px;
-<<<<<<< HEAD
         margin-left: 4px;
-=======
->>>>>>> 76686a30
       `;
 
       helpButton.addEventListener('click', () => {
@@ -2941,213 +2934,6 @@
     return content;
   }
 
-  private showHelpPanel(): void {
-    // Remove existing help panel if any
-    const existingPanel = document.querySelector('.shm-help-panel');
-    if (existingPanel) {
-      existingPanel.remove();
-    }
-
-    // Create help overlay
-    const overlay = document.createElement('div');
-    overlay.style.cssText = `
-      position: fixed;
-      top: 0;
-      left: 0;
-      right: 0;
-      bottom: 0;
-      background: rgba(0,0,0,0.5);
-      z-index: 10000;
-      display: flex;
-      justify-content: center;
-      align-items: center;
-    `;
-
-    // Create help panel
-    const panel = document.createElement('div');
-    panel.className = 'shm-help-panel';
-    panel.style.cssText = `
-      background: white;
-      border-radius: 8px;
-      padding: 24px;
-      box-shadow: 0 8px 24px rgba(0,0,0,0.2);
-      max-width: min(600px, 90vw);
-      width: 90vw;
-      max-height: 80vh;
-      overflow-y: auto;
-      font-family: 'Monaco', 'Menlo', 'Ubuntu Mono', monospace;
-      font-size: 12px;
-    `;
-
-    // Create panel content
-    const content = this.createHelpContent();
-    panel.appendChild(content);
-
-    // Add close button
-    const closeButton = document.createElement('button');
-    closeButton.textContent = '✕';
-    closeButton.style.cssText = `
-      position: absolute;
-      top: 12px;
-      right: 12px;
-      border: none;
-      background: #f5f5f5;
-      border-radius: 50%;
-      width: 28px;
-      height: 28px;
-      cursor: pointer;
-      font-size: 14px;
-      line-height: 1;
-      color: #666;
-    `;
-
-    closeButton.addEventListener('click', () => {
-      overlay.remove();
-    });
-
-    panel.appendChild(closeButton);
-    overlay.appendChild(panel);
-
-    // Close on overlay click
-    overlay.addEventListener('click', (e) => {
-      if (e.target === overlay) {
-        overlay.remove();
-      }
-    });
-
-    // Close on Escape key
-    const escapeHandler = (e: KeyboardEvent) => {
-      if (e.key === 'Escape') {
-        overlay.remove();
-        document.removeEventListener('keydown', escapeHandler);
-      }
-    };
-    document.addEventListener('keydown', escapeHandler);
-
-    document.body.appendChild(overlay);
-  }
-
-  private createHelpContent(): HTMLElement {
-    const content = document.createElement('div');
-
-    // Title
-    const title = document.createElement('h2');
-    title.textContent = 'SHM Function Selector Help';
-    title.style.cssText = `
-      margin: 0 0 20px 0;
-      color: #333;
-      font-size: 18px;
-      text-align: center;
-    `;
-
-    // General instructions section
-    const generalSection = document.createElement('div');
-    generalSection.style.marginBottom = '24px';
-
-    const generalTitle = document.createElement('h3');
-    generalTitle.textContent = '📚 General Usage';
-    generalTitle.style.cssText = `
-      margin: 0 0 12px 0;
-      color: #2196f3;
-      font-size: 14px;
-    `;
-
-    const generalText = document.createElement('div');
-    generalText.innerHTML = `
-      <ul style="margin: 0; padding-left: 20px; line-height: 1.6;">
-        <li><strong>Function Browser:</strong> Click the "📚 Browse SHM Functions" dropdown to explore categorized functions</li>
-        <li><strong>Parameter Linking:</strong> Right-click on function parameters to link them to compatible variables</li>
-        <li><strong>Variable Plotting:</strong> Hold Alt/Option + Right-click on variables to create plots</li>
-        <li><strong>Smart Suggestions:</strong> The extension recommends compatible variables based on data types</li>
-        <li><strong>Auto-completion:</strong> Functions are automatically inserted with proper parameter structure</li>
-      </ul>
-    `;
-
-    // Keyboard shortcuts section
-    const shortcutsSection = document.createElement('div');
-    shortcutsSection.style.marginBottom = '24px';
-
-    const shortcutsTitle = document.createElement('h3');
-    shortcutsTitle.textContent = '⌨️ Keyboard Shortcuts';
-    shortcutsTitle.style.cssText = `
-      margin: 0 0 12px 0;
-      color: #2196f3;
-      font-size: 14px;
-    `;
-
-    const shortcutsText = document.createElement('div');
-    shortcutsText.innerHTML = `
-      <div style="background: #f5f5f5; padding: 12px; border-radius: 4px; font-family: monospace;">
-        <div style="margin-bottom: 8px;"><strong>Ctrl+Shift+F</strong> - Open function browser</div>
-        <div style="margin-bottom: 8px;"><strong>Ctrl+Shift+H</strong> - Show help for function at cursor</div>
-        <div style="margin-bottom: 8px;"><strong>Ctrl+Shift+I</strong> - Insert popular function</div>
-        <div style="margin-bottom: 8px;"><strong>Ctrl+Shift+L</strong> - Smart parameter link</div>
-        <div style="margin-bottom: 0;"><strong>Ctrl+Shift+S</strong> - Search functions</div>
-      </div>
-    `;
-
-    // Context menu section
-    const contextSection = document.createElement('div');
-    contextSection.style.marginBottom = '24px';
-
-    const contextTitle = document.createElement('h3');
-    contextTitle.textContent = '🎯 Context Menu Features';
-    contextTitle.style.cssText = `
-      margin: 0 0 12px 0;
-      color: #2196f3;
-      font-size: 14px;
-    `;
-
-    const contextText = document.createElement('div');
-    contextText.innerHTML = `
-      <ul style="margin: 0; padding-left: 20px; line-height: 1.6;">
-        <li><strong>Right-click on parameters:</strong> Shows compatible variables with type information</li>
-        <li><strong>Alt+Right-click on variables:</strong> Opens plotting menu for data visualization</li>
-        <li><strong>Smart filtering:</strong> Only shows variables that match the expected data type</li>
-        <li><strong>Recent variables:</strong> Prioritizes recently used variables in suggestions</li>
-      </ul>
-    `;
-
-    // Tips section
-    const tipsSection = document.createElement('div');
-
-    const tipsTitle = document.createElement('h3');
-    tipsTitle.textContent = '💡 Tips & Tricks';
-    tipsTitle.style.cssText = `
-      margin: 0 0 12px 0;
-      color: #2196f3;
-      font-size: 14px;
-    `;
-
-    const tipsText = document.createElement('div');
-    tipsText.innerHTML = `
-      <ul style="margin: 0; padding-left: 20px; line-height: 1.6;">
-        <li>Functions are categorized by type: Core, Features, Classification, Modal, etc.</li>
-        <li>Look for the 🔧 icon to identify functions with interactive parameter linking</li>
-        <li>Use the search functionality to quickly find specific functions</li>
-        <li>Recently used functions appear at the top of categories for quick access</li>
-        <li>Check the settings (⚙️) to customize extension behavior</li>
-      </ul>
-    `;
-
-    // Assemble content
-    generalSection.appendChild(generalTitle);
-    generalSection.appendChild(generalText);
-    shortcutsSection.appendChild(shortcutsTitle);
-    shortcutsSection.appendChild(shortcutsText);
-    contextSection.appendChild(contextTitle);
-    contextSection.appendChild(contextText);
-    tipsSection.appendChild(tipsTitle);
-    tipsSection.appendChild(tipsText);
-
-    content.appendChild(title);
-    content.appendChild(generalSection);
-    content.appendChild(shortcutsSection);
-    content.appendChild(contextSection);
-    content.appendChild(tipsSection);
-
-    return content;
-  }
 
   private createSettingSection(
     label: string,
